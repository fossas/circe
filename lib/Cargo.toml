[package]
name = "circe_lib"
version = "0.4.0"
edition = "2021"
authors = ["Jessica Black <me@jessica.black>", "FOSSA Inc. <support@fossa.com>"]
description = "Extracts and examines the contents of containers"
license = "MPL-2.0"
repository = "https://github.com/fossas/circe"
homepage = "https://github.com/fossas/circe"
documentation = "https://docs.rs/circe"
readme = "README.md"
keywords = ["cli", "dependencies", "containers", "images", "oci"]
categories = ["command-line-utilities", "development-tools"]
publish = false

[dependencies]
async-compression = { version = "0.4.18", features = ["tokio", "gzip", "zstd"] }
<<<<<<< HEAD
async-tempfile = "0.6.0"
base64 = "0.22.1"
=======
async-tempfile = "0.7.0"
>>>>>>> 93f541cc
bon = "3.3.0"
bytes = "1.9.0"
color-eyre = "0.6.3"
derive_more = { version = "2.0.1", features = ["debug", "display", "from"] }
enum-assoc = "1.2.4"
futures-lite = "2.5.0"
glob-match = "0.2.1"
hex = "0.4.3"
hex-magic = "0.0.2"
itertools = "0.14.0"
oci-client = { version = "0.14.0", features = ["rustls-tls"], default-features = false }
os_str_bytes = "7.0.0"
regex = "1.11.1"
serde = { version = "1.0.217", features = ["derive"] }
serde_json = "1.0.138"
static_assertions = "1.1.0"
strum = { version = "0.27.0", features = ["derive"] }
tap = "1.0.1"
tokio = "1.42.0"
tokio-tar = "0.3.1"
tokio-util = { version = "0.7.13", features = ["io"] }
tracing = "0.1.41"

[dev-dependencies]
async-walkdir = "2.0.0"
pretty_assertions = "1.4.1"
proptest = "1.5.0"
simple_test_case = "1.2.0"
test-log = { version = "0.2.16", features = ["trace"] }
tokio = { version = "1.42.0", features = ["full"] }<|MERGE_RESOLUTION|>--- conflicted
+++ resolved
@@ -15,12 +15,8 @@
 
 [dependencies]
 async-compression = { version = "0.4.18", features = ["tokio", "gzip", "zstd"] }
-<<<<<<< HEAD
-async-tempfile = "0.6.0"
 base64 = "0.22.1"
-=======
 async-tempfile = "0.7.0"
->>>>>>> 93f541cc
 bon = "3.3.0"
 bytes = "1.9.0"
 color-eyre = "0.6.3"
